--- conflicted
+++ resolved
@@ -163,7 +163,7 @@
     {
       name: 'settings-storage',
       storage: createJSONStorage(() => localStorage),
-      version: 10,
+      version: 11,
       migrate: (state: any, version: number) => {
         if (version < 2) {
           state.showEdgeLabel = false
@@ -210,13 +210,12 @@
           state.showFileName = false
         }
         if (version < 10) {
-<<<<<<< HEAD
           delete state.graphMinDegree // 删除废弃参数
           state.graphMaxNodes = 1000  // 添加新参数
-=======
+        }
+        if (version < 11) {
           state.minEdgeSize = 1
           state.maxEdgeSize = 1
->>>>>>> e04670d8
         }
         return state
       }
